--- conflicted
+++ resolved
@@ -190,12 +190,6 @@
         action="store", dest="tgenconnectport",
         default=8080)
 
-<<<<<<< HEAD
-    measure_parser.add_argument('--drop-guards',
-        help="""Use and drop guards every N > 0 hours, or do not use guards at all if N = 0""",
-        metavar="N", type=type_nonnegative_integer,
-        action="store", dest="drop_guards_interval_hours",
-=======
     measure_parser.add_argument('--tgen-pause-initial',
         help="""the number of seconds TGen should wait before walking through its action graph""",
         metavar="N", type=int,
@@ -218,7 +212,12 @@
         help="""the number of file transfers that TGen will perform""",
         metavar="N", type=int,
         action="store", dest="tgennumtransfers",
->>>>>>> b8f1e5c2
+        default=0)
+
+    measure_parser.add_argument('--drop-guards',
+        help="""Use and drop guards every N > 0 hours, or do not use guards at all if N = 0""",
+        metavar="N", type=type_nonnegative_integer,
+        action="store", dest="drop_guards_interval_hours",
         default=0)
 
     onion_or_inet_only_group = measure_parser.add_mutually_exclusive_group()
